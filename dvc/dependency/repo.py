--- conflicted
+++ resolved
@@ -11,11 +11,8 @@
 from dvc.exceptions import OutputNotFoundError
 from dvc.exceptions import PathMissingError
 from dvc.utils.fs import fs_copy
-<<<<<<< HEAD
 from dvc.path_info import PathInfo
-=======
 from dvc.scm import SCM
->>>>>>> 0be0931f
 
 
 class DependencyREPO(DependencyLOCAL):
